--- conflicted
+++ resolved
@@ -11,10 +11,6 @@
     path = Path(sys.argv[1])
     name = sys.argv[2]
     parser = PBimParser()
-<<<<<<< HEAD
-    data = parser.parse(path)
-    print(data)
-=======
     data = parser.parse(path, name)
     for channel, measurements in data.items():
         if channel.name in POST_PROCESSABLE_CHANNELS:
@@ -46,7 +42,6 @@
             fig.savefig(f"../data/plots/{channel}.png")
             matplotlib.pyplot.close(fig)
 
->>>>>>> 4ed50d17
 
 if __name__ == "__main__":
     main()
